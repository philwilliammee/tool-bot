<!DOCTYPE html>
<html lang="en">
    <head>
        <meta charset="UTF-8">
        <meta
            name="viewport"
            content="width=device-width, initial-scale=1.0"
        >
        <meta
            name="description"
            content="Tool-Bot AI assistant with various tools"
        >
        <meta
            name="theme-color"
            content="#3b82f6"
        >
        <title>Tool-Bot</title>
        <link rel="stylesheet" href="/src/styles/styles.css">
        <link rel="icon" type="image/svg+xml" href="/fav.png">
    </head>
    <body>
        <div class="container">
            <div class="main-content">
                <div class="left-column">
                    <header>
                        <div class="header-left">
                            <svg
                                class="notebook-icon"
                                xmlns="http://www.w3.org/2000/svg"
                                width="24"
                                height="24"
                                viewBox="0 0 24 24"
                                fill="none"
                                stroke="currentColor"
                                stroke-width="2"
                                stroke-linecap="round"
                                stroke-linejoin="round"
                            >
                                <path d="M4 19.5v-15A2.5 2.5 0 0 1 6.5 2H20v20H6.5a2.5 2.5 0 0 1 0-5H20"></path>
                            </svg>

                            <div class="project-controls">
                                <select
                                    id="project-selector"
                                    class="project-selector"
                                >
                                    <option value>Select Project</option>
                                </select>
                                <button
                                    class="btn btn-blue new-project-btn"
                                    title="New Project"
                                >
                                    <svg
                                        xmlns="http://www.w3.org/2000/svg"
                                        width="16"
                                        height="16"
                                        viewBox="0 0 24 24"
                                    >
                                        <path
                                            d="M12 5v14M5 12h14"
                                            stroke="currentColor"
                                            stroke-width="2"
                                        ></path>
                                    </svg>
                                </button>
                                <button
                                    class="btn btn-blue manage-projects-btn"
                                    title="Manage Projects"
                                >
                                    <svg
                                        xmlns="http://www.w3.org/2000/svg"
                                        width="16"
                                        height="16"
                                        viewBox="0 0 24 24"
                                    >
                                        <path
                                            d="M12 6V4m0 2a2 2 0 100 4m0-4a2 2 0 110 4m-6 8a2 2 0 100-4m0 4a2 2 0 110-4m0 4v2m0-6V4m6 6v10m6-2a2 2 0 100-4m0 4a2 2 0 110-4m0 4v2m0-6V4"
                                            stroke="currentColor"
                                            stroke-width="2"
                                        ></path>
                                    </svg>
                                </button>
                            </div>
                        </div>
                        <button
                            class="toggle-panel-btn"
                            title="Toggle Chat Panel"
                        >
                            <svg
                                xmlns="http://www.w3.org/2000/svg"
                                width="24"
                                height="24"
                                viewBox="0 0 24 24"
                                fill="none"
                                stroke="currentColor"
                                stroke-width="2"
                            >
                                <path d="M3 12h18M3 6h18M3 18h18"></path>
                            </svg>
                        </button>
                    </header>

                    <div
                        id="chat"
                        class="chat-container"
                    >
                        <div class="chat-section">
                            <div class="chat-messages"></div>
                            <button
                                class="scroll-bottom-btn"
                                title="Scroll to bottom"
                            >
                                <svg
                                    xmlns="http://www.w3.org/2000/svg"
                                    width="24"
                                    height="24"
                                    viewBox="0 0 24 24"
                                    fill="none"
                                    stroke="currentColor"
                                    stroke-width="2"
                                    stroke-linecap="round"
                                    stroke-linejoin="round"
                                >
                                    <polyline points="6 9 12 15 18 9"></polyline>
                                </svg>
                            </button>
                            <div class="prompt-container">
                                <textarea
                                    class="prompt-input"
                                    placeholder="Enter your message..."
                                    rows="5"
                                    cols="33"
                                ></textarea>
                                <div class="prompt-actions">
                                    <input
                                        type="file"
                                        id="data-upload"
                                        class="file-input"
                                        accept=".csv,.json"
                                        style="display: none;"
                                    >
                                    <button
                                        type="button"
                                        class="btn btn-blue data-upload-btn"
                                        title="Upload Data"
                                    >
                                        <svg
                                            xmlns="http://www.w3.org/2000/svg"
                                            width="20"
                                            height="20"
                                            viewBox="0 0 24 24"
                                            fill="none"
                                            stroke="currentColor"
                                            stroke-width="2"
                                        >
                                            <path d="M21 15v4a2 2 0 0 1-2 2H5a2 2 0 0 1-2-2v-4"></path>
                                            <polyline points="17 8 12 3 7 8"></polyline>
                                            <line
                                                x1="12"
                                                y1="3"
                                                x2="12"
                                                y2="15"
                                            ></line>
                                        </svg>
                                    </button>
                                    <button
                                        class="btn btn-green generate-btn"
                                        type="button"
                                    >
                                        <svg
                                            xmlns="http://www.w3.org/2000/svg"
                                            width="20"
                                            height="20"
                                            viewBox="0 0 24 24"
                                            fill="none"
                                            stroke="currentColor"
                                            stroke-width="2"
                                            stroke-linecap="round"
                                            stroke-linejoin="round"
                                        >
                                            <polygon points="21 12 9 18 9 6 21 12"></polygon>
                                        </svg>
                                    </button>
                                </div>
                            </div>
                        </div>
                    </div>
                </div>

                <div class="right-column">
                    <div class="tabs">
                        <button
                            class="tab-button"
                            data-tab="work-area"
                        >
                            Work Area
                        </button>
                        <button
                            class="tab-button active"
                            data-tab="preview"
                        >
                            Preview
                        </button>
                        <button
                            class="tab-button"
                            data-tab="data"
                        >
                            Data
                        </button>
                    </div>

                    <div class="tab-container">
                        <div
                            id="preview-tab"
                            class="tab-content active"
                        >
                            <div
                                id="iframe-container"
                                class="iframe-container"
                            >
                                <iframe
                                    id="html-tool-frame"
                                    sandbox="allow-scripts allow-same-origin allow-modals allow-forms"
                                    style="width: 100%; height: 100%; border: none;"
                                ></iframe>
                            </div>
                        </div>

                        <div
                            id="work-area-tab"
                            class="tab-content"
                        >
                            <!-- Replace the empty work_area div with this structure: -->
                            <div id="work_area">
                                <div class="work-area-header">
                                    <div class="work-area-title-group">
                                        <h2 class="work-area-title">Chat Admin Interface</h2>
                                        <span class="message-count">0 messages</span>
                                    </div>
                                    <!-- Add this after the work-area-title-group div and before work-area-actions -->
                                    <div class="work-area-filters">
                                        <div class="search-container">
                                            <input
                                                type="text"
                                                id="message-search"
                                                class="search-input"
                                                placeholder="Search messages..."
                                            >
                                        </div>
                                        <div class="filter-container">
                                            <select
                                                id="role-filter"
                                                class="filter-select"
                                            >
                                                <option value>All Roles</option>
                                                <option value="user">User</option>
                                                <option value="assistant">Assistant</option>
                                            </select>
                                            <select
                                                id="tool-filter"
                                                class="filter-select"
                                            >
                                                <!-- @todo these values should be dynamic from client tool config -->
                                                <option value>All Messages</option>
                                                <option value="any">Any Tool Use</option>
                                                <option value="html">HTML Tool</option>
                                                <option value="fetch_url">Fetch Tool</option>
                                                <option value="math">Math Tool</option>
                                                <option value="ldap_search">LDAP Tool</option>
                                                <option value="octokit">GitHub Integration Tool</option>
                                                <option value="code_executor">Code Executor Tool</option>
                                                <option value="file_tree">File Tree Tool</option>
                                                <option value="project_reader">Project Reader Tool</option>
                                                <option value="file_writer">File Writer Tool</option>
                                                <option value="data_store">Data Store Tool</option>
                                            </select>
                                            <label class="filter-checkbox-label">
                                                <input
                                                    type="checkbox"
                                                    id="archived-filter"
                                                >
                                                Include Archived
                                            </label>
                                        </div>
                                    </div>
                                    <div class="work-area-actions">
                                        <button class="btn btn-danger delete-all-btn">
                                            <svg
                                                xmlns="http://www.w3.org/2000/svg"
                                                width="16"
                                                height="16"
                                                viewBox="0 0 24 24"
                                                fill="none"
                                                stroke="currentColor"
                                                stroke-width="2"
                                            >
                                                <path d="M3 6h18"></path>
                                                <path d="M19 6v14a2 2 0 0 1-2 2H7a2 2 0 0 1-2-2V6"></path>
                                                <path d="M8 6V4a2 2 0 0 1 2-2h4a2 2 0 0 1 2 2v2"></path>
                                            </svg>
                                            Delete All
                                        </button>
                                        <button class="btn btn-blue new-message-btn">
                                            <svg
                                                xmlns="http://www.w3.org/2000/svg"
                                                width="16"
                                                height="16"
                                                viewBox="0 0 24 24"
                                                fill="none"
                                                stroke="currentColor"
                                                stroke-width="2"
                                            >
                                                <line
                                                    x1="12"
                                                    y1="5"
                                                    x2="12"
                                                    y2="19"
                                                ></line>
                                                <line
                                                    x1="5"
                                                    y1="12"
                                                    x2="19"
                                                    y2="12"
                                                ></line>
                                            </svg>
                                            New Message
                                        </button>
                                    </div>
                                </div>
                                <table class="chat-admin-table">
                                    <thead>
                                        <tr>
                                            <th>Role</th>
                                            <th>Content</th>
                                            <!-- <th>Rating</th> -->
                                            <th>Timestamp</th>
                                            <th>Actions</th>
                                        </tr>
                                    </thead>
                                    <tbody id="message-table-body">
                                        <!-- Dynamic content will go here -->
                                    </tbody>
                                </table>
                            </div>
                        </div>

                        <div
                            id="data-tab"
                            class="tab-content"
                        >
                            <div class="data-area">
                                <div class="data-area-header">
                                    <h2 class="data-area-title">Data Objects</h2>
                                    <div class="data-count">0 objects</div>
                                </div>
                                <div class="data-list">
                                    <!-- Dynamic content will go here -->
                                </div>
                            </div>
                        </div>
                    </div>
                </div>
            </div>

        </div>

        <!-- Toast Message -->
        <dialog
            id="toast-message"
            class="toast"
        >
            <p class="toast-content"></p>
        </dialog>

        <!-- View Modal: Update to show tags and rating -->
        <dialog
            id="view-modal"
            class="modal"
        >
            <div class="modal-content">
                <h3>View Message</h3>
                <div class="message-details">
                    <div class="message-detail">
                        <strong>Role:</strong>
                        <span class="role-value"></span>
                    </div>
                    <div class="message-detail">
                        <strong>Content:</strong>
                        <pre class="content-value"></pre>
                    </div>
                    <div class="message-detail">
                        <strong>Tags:</strong>
                        <div class="tags-value"></div>
                    </div>
                    <!-- <div class="message-detail">
                        <strong>Rating:</strong>
                        <span class="rating-value"></span>
                    </div> -->
                    <div class="message-detail">
                        <strong>Timestamp:</strong>
                        <span class="timestamp-value"></span>
                    </div>
                </div>
                <div class="modal-actions">
                    <button
                        type="submit"
                        class="btn btn-blue close-btn"
                        value="Novalidate close"
                        formnovalidate
                    >
                        Close
                    </button>
                </div>
            </div>
        </dialog>

        <!-- Edit Modal -->
        <dialog
            id="edit-modal"
            class="modal"
        >
            <div class="modal-content">
                <h2 class="modal-title">Edit Message</h2>
                <form class="edit-form">
                    <div class="form-group">
                        <label>Content Blocks</label>
                        <div class="content-blocks-container"></div>
                    </div>
                    <div class="form-group">
                        <label for="messageTags">Tags (comma-separated)</label>
                        <input
                            type="text"
                            id="messageTags"
                            class="tag-input"
                            placeholder="Enter tags..."
                        >
                    </div>
                    <!-- <div class="form-group">
                        <label>Rating</label>
                        <div class="rating-toggle">
                            <span class="heart-toggle">🤍</span>
                            <input
                                type="hidden"
                                id="messageRating"
                                value="0"
                            >
                        </div>
                    </div> -->
                    <div class="modal-actions">
                        <button
                            type="submit"
                            class="btn btn-danger cancel-btn"
                            value="Novalidate close"
                            formnovalidate
                        >
                            Cancel
                        </button>
                        <button
                            type="submit"
                            class="btn btn-blue save-btn"
                        >
                            Save Changes
                        </button>
                    </div>
                </form>
            </div>
        </dialog>

        <!-- New Message Modal -->
        <dialog
            id="new-modal"
            class="modal"
        >
            <div class="modal-content">
                <h3>New Message</h3>
                <form class="new-message-form">
                    <div class="form-group">
                        <label for="messageRole">Role</label>
                        <select
                            id="messageRole"
                            required
                        >
                            <option value="user">User</option>
                            <option value="assistant">Assistant</option>
                        </select>
                    </div>
                    <div class="form-group">
                        <label for="newMessageContent">Message Content</label>
                        <textarea
                            id="newMessageContent"
                            rows="4"
                            required
                        ></textarea>
                    </div>
                    <div class="form-group">
                        <label for="newMessageTags">Tags (comma-separated)</label>
                        <input
                            type="text"
                            id="newMessageTags"
                            class="tag-input"
                            placeholder="Enter tags..."
                        >
                    </div>
                    <!-- <div class="form-group">
                        <label>Rating</label>
                        <div class="rating-toggle">
                            <span class="heart-toggle">🤍</span>
                            <input
                                type="hidden"
                                id="newMessageRating"
                                value="0"
                            >
                        </div>
                    </div> -->
                    <div class="modal-actions">
                        <button
                            type="submit"
                            class="btn btn-danger cancel-btn"
                            value="Novalidate close"
                            formnovalidate
                        >
                            Cancel
                        </button>
                        <button
                            type="submit"
                            class="btn btn-blue save-btn"
                        >
                            Add Message
                        </button>
                    </div>
                </form>
            </div>
        </dialog>

        <!-- Project Management Modal -->
        <dialog
            id="project-modal"
            class="modal"
        >
            <div class="modal-content">
                <h2>Manage Projects</h2>
                <div class="project-list"></div>
                <div class="modal-actions">
                    <button class="btn btn-danger close-btn">Close</button>
                </div>
            </div>
        </dialog>

        <!-- New Project Form Modal -->
        <dialog
            id="project-form-modal"
            class="modal"
        >
            <div class="modal-content">
                <h2 class="modal-title">New Project</h2>
                <form
                    id="project-form"
                    class="project-form"
                    method="dialog"
                >
                    <div class="form-group">
                        <label for="project-name">Project Name</label>
                        <input
                            type="text"
                            id="project-name"
                            required
                        >
                    </div>
                    <div class="form-group">
                        <label for="project-description">Description</label>
                        <textarea id="project-description"></textarea>
                    </div>
                    <div class="modal-actions">
                        <button
                            type="submit"
                            class="btn btn-danger cancel-btn"
                            value="Novalidate close"
                            formnovalidate
                        >
                            Cancel
                        </button>
                        <button
                            type="submit"
                            class="btn btn-blue"
                        >
                            Save Project
                        </button>
                    </div>
                </form>
            </div>
        </dialog>

        <!-- Project Item Template -->
        <template id="project-item-template">
            <div class="project-item">
                <div class="project-info">
                    <h3 class="project-name"></h3>
                    <p class="project-meta"></p>
                    <p class="project-description"></p>
                </div>
                <div class="project-actions">
                    <button class="btn btn-small btn-blue select-btn">Select</button>
                    <button class="btn btn-small btn-danger delete-btn">Delete</button>
                </div>
            </div>
        </template>

        <!-- Basic message template -->
        <template id="chat-message-template">
            <div class="chat-message">
                <div class="message-content-wrapper"></div>
            </div>
        </template>

        <!-- User message template -->
        <template id="user-message-template">
            <div class="chat-message user">
                <div class="message-content-wrapper"></div>
                <div class="message-actions">
                </div>
            </div>
<<<<<<< HEAD
            <div class="message-actions">
            </div>
=======

>>>>>>> 2bdd8da1
        </template>

        <!-- Assistant message template -->
        <template id="assistant-message-template">
            <div class="chat-message assistant">
                <div class="message-content-wrapper">
                    <!-- message content goes here -->
                </div>
                <div class="message-actions">
                </div>
            </div>
        </template>

        <!-- Tool message template -->
        <template id="tool-message-template">
            <div class="chat-message tool-message">
                <div class="message-content-wrapper"></div>
            </div>
        </template>

        <!-- Empty state template -->
        <template id="empty-state-template">
            <tr>
                <td
                    colspan="4"
                    class="empty-state"
                >
                    No messages available
                </td>
            </tr>
        </template>

        <!-- Message row template -->
        <template id="message-row-template">
            <tr class="message-row">
                <td>
                    <span class="role-badge"></span>
                </td>
                <td class="message-content"></td>
                <!-- <td class="rating-cell"></td> -->
                <td class="timestamp-cell"></td>
                <td>
                    <div class="action-buttons">
                        <button
                            class="action-btn view-btn"
                            title="View Message"
                        >
                            <svg
                                xmlns="http://www.w3.org/2000/svg"
                                width="16"
                                height="16"
                                viewBox="0 0 24 24"
                                fill="none"
                                stroke="currentColor"
                                stroke-width="2"
                                stroke-linecap="round"
                                stroke-linejoin="round"
                            >
                                <circle
                                    cx="11"
                                    cy="11"
                                    r="8"
                                ></circle>
                                <line
                                    x1="21"
                                    y1="21"
                                    x2="16.65"
                                    y2="16.65"
                                ></line>
                            </svg>
                        </button>
                        <button
                            class="action-btn edit-btn"
                            title="Edit Message"
                        >
                            <svg
                                xmlns="http://www.w3.org/2000/svg"
                                width="16"
                                height="16"
                                viewBox="0 0 24 24"
                                fill="none"
                                stroke="currentColor"
                                stroke-width="2"
                                stroke-linecap="round"
                                stroke-linejoin="round"
                            >
                                <path d="M11 4H4a2 2 0 0 0-2 2v14a2 2 0 0 0 2 2h14a2 2 0 0 0 2-2v-7"></path>
                                <path d="M18.5 2.5a2.121 2.121 0 0 1 3 3L12 15l-4 1 1-4 9.5-9.5z"></path>
                            </svg>
                        </button>
                        <button
                            class="action-btn delete-btn"
                            title="Delete Message"
                        >
                            <svg
                                xmlns="http://www.w3.org/2000/svg"
                                width="16"
                                height="16"
                                viewBox="0 0 24 24"
                                fill="none"
                                stroke="currentColor"
                                stroke-width="2"
                                stroke-linecap="round"
                                stroke-linejoin="round"
                            >
                                <path d="M3 6h18"></path>
                                <path d="M19 6v14a2 2 0 0 1-2 2H7a2 2 0 0 1-2-2V6"></path>
                                <path d="M8 6V4a2 2 0 0 1 2-2h4a2 2 0 0 1 2 2v2"></path>
                            </svg>
                        </button>
                    </div>
                </td>
            </tr>
        </template>

        <!-- Add new template for tag item -->
        <template id="tag-item-template">
            <span class="tag-item">
                <span class="tag-text"></span>
                <button
                    class="remove-tag-btn"
                    title="Remove Tag"
                >
                    ×
                </button>
            </span>
        </template>

        <!-- Content Block Editor Templates -->
        <template id="content-block-editor-template">
            <div class="content-blocks-list"></div>
            <div class="block-actions">
                <button
                    type="button"
                    class="btn btn-small btn-blue add-text-block"
                >
                    <svg
                        xmlns="http://www.w3.org/2000/svg"
                        width="16"
                        height="16"
                        viewBox="0 0 24 24"
                        fill="none"
                        stroke="currentColor"
                        stroke-width="2"
                    >
                        <path d="M12 5v14M5 12h14"></path>
                    </svg>
                    Add Text Block
                </button>
            </div>
        </template>

        <template id="text-block-template">
            <div class="content-block">
                <div class="block-header">
                    <span class="block-type">Text Block</span>
                    <div class="block-actions">
                        <button
                            type="button"
                            class="btn btn-small move-up"
                        >
                            ↑
                        </button>
                        <button
                            type="button"
                            class="btn btn-small move-down"
                        >
                            ↓
                        </button>
                        <button
                            type="button"
                            class="btn btn-small btn-danger delete-block"
                        >
                            ×
                        </button>
                    </div>
                </div>
                <textarea
                    class="block-content"
                    rows="4"
                ></textarea>
            </div>
        </template>

        <!-- Re-execute button template -->
        <template id="re-execute-button-template">
            <button
                class="action-btn re-execute-btn"
                title="Re-execute HTML"
            >
                <svg
                    xmlns="http://www.w3.org/2000/svg"
                    width="16"
                    height="16"
                    viewBox="0 0 24 24"
                    fill="none"
                    stroke="currentColor"
                    stroke-width="2"
                    stroke-linecap="round"
                    stroke-linejoin="round"
                >
                    <path d="M3 12a9 9 0 0 1 9-9 9.75 9.75 0 0 1 6.74 2.74L21 8"></path>
                    <path d="M21 3v5h-5"></path>
                    <path d="M21 12a9 9 0 0 1-9 9 9.75 9.75 0 0 1-6.74-2.74L3 16"></path>
                    <path d="M8 16H3v5"></path>
                </svg>
            </button>
        </template>

        <template id="spinner-template">
            <svg
                class="animate-spin"
                xmlns="http://www.w3.org/2000/svg"
                width="20"
                height="20"
                viewBox="0 0 24 24"
                fill="none"
                stroke="currentColor"
                stroke-width="2"
                stroke-linecap="round"
                stroke-linejoin="round"
            >
                <path d="M21 12a9 9 0 1 1-6.219-8.56"></path>
            </svg>
        </template>

        <template id="archive-badge-template">
            <span
                class="archive-badge-pill"
                title="Archived message"
            >
                Archived
            </span>
        </template>
        <script
            type="module"
            src="/src/main.ts"
        ></script>
    </body>
</html><|MERGE_RESOLUTION|>--- conflicted
+++ resolved
@@ -619,12 +619,6 @@
                 <div class="message-actions">
                 </div>
             </div>
-<<<<<<< HEAD
-            <div class="message-actions">
-            </div>
-=======
-
->>>>>>> 2bdd8da1
         </template>
 
         <!-- Assistant message template -->

--- conflicted
+++ resolved
@@ -2,10 +2,6 @@
 import { store } from "../../stores/AppStore";
 import { effect } from "@preact/signals-core";
 import { MessageExtended } from "../../app.types";
-<<<<<<< HEAD
-import { htmlTool } from "../../../tools/html-tool/client/html.client";
-=======
->>>>>>> 2bdd8da1
 import { ReExecuteButton } from "../../ReExecuteButton/ReExecuteButton";
 
 interface FilterState {
